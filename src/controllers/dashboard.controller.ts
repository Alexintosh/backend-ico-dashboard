import { Request, Response, NextFunction } from 'express';
import { VerificationClientType } from '../services/verify.client';
import { inject, injectable } from 'inversify';
import { controller, httpPost, httpGet } from 'inversify-express-utils';
import 'reflect-metadata';
import { AuthorizedRequest } from '../requests/authorized.request';
import { Web3ClientInterface, Web3ClientType } from '../services/web3.client';
import config from '../config';
import { TransactionServiceInterface, TransactionServiceType } from '../services/transaction.service';
import { IncorrectMnemonic, InsufficientEthBalance } from '../exceptions/exceptions';
import { transformReqBodyToInvestInput } from '../transformers/transformers';
import { Investor } from '../entities/investor';
import { getConnection } from 'typeorm';

import { Logger } from '../logger';
import { EmailTemplateServiceType, EmailTemplateService } from '../services/email.template.service';

const TRANSACTION_STATUS_PENDING = 'pending';

const TRANSACTION_TYPE_TOKEN_PURCHASE = 'token_purchase';
const ICO_END_TIMESTAMP = 1517443200; // Thursday, February 1, 2018 12:00:00 AM

export const INVEST_SCOPE = 'invest';

/**
 * Dashboard controller
 */
@injectable()
@controller(
  '/dashboard',
  'OnlyAcceptApplicationJson'
)
export class DashboardController {
  private logger = Logger.getInstance('DASHBOARD_CONTROLLER');

  constructor(
    @inject(VerificationClientType) private verificationClient: VerificationClientInterface,
    @inject(Web3ClientType) private web3Client: Web3ClientInterface,
    @inject(TransactionServiceType) private transactionService: TransactionServiceInterface,
    @inject(EmailTemplateServiceType) private emailTemplateService: EmailTemplateService
  ) { }

  /**
   * Get main dashboard data
   */
  @httpGet(
    '/',
    'AuthMiddleware'
  )
  async dashboard(req: AuthorizedRequest, res: Response): Promise<void> {
    const currentTokenEthPrice = await this.web3Client.getTokenEthPrice();
    const ethCollected = await this.web3Client.getEthCollected();

    res.json({
      ethBalance: await this.web3Client.getEthBalance(req.user.ethWallet.address),
      tokensSold: await this.web3Client.getSoldIcoTokens(),
      tokenBalance: await this.web3Client.getTokenBalanceOf(req.user.ethWallet.address),
      tokenPrice: {
        ETH: (config.contracts.token.priceUsd / Number(currentTokenEthPrice)).toString(),
        USD: config.contracts.token.priceUsd.toString()
      },
      raised: {
        ETH: ethCollected,
        USD: (Number(ethCollected) * currentTokenEthPrice).toString(),
        BTC: '0'
      },
      // calculate days left and add 1 as Math.floor always rounds to less value
      daysLeft: Math.floor((ICO_END_TIMESTAMP - Math.floor(Date.now() / 1000)) / (3600 * 24)) + 1
    });
  }

  @httpGet(
    '/public'
  )
  async publicData(req: Request, res: Response): Promise<void> {
    const ethCollected = await this.web3Client.getEthCollected();
    const contributionsCount = await this.web3Client.getContributionsCount();

    res.json({
      tokensSold: await this.web3Client.getSoldIcoTokens(),
      ethCollected,
      contributionsCount,
      // calculate days left and add 1 as Math.floor always rounds to less value
      daysLeft: Math.floor((ICO_END_TIMESTAMP - Math.floor(Date.now() / 1000)) / (3600 * 24)) + 1
    });
  }

  @httpGet(
    '/investTxFee'
  )
  async getCurrentInvestFee(req: Request, res: Response): Promise<void> {
    res.json(await this.web3Client.investmentFee());
  }

  /**
   * Get referral data
   */
  @httpGet(
    '/referral',
    'AuthMiddleware'
  )
  async referral(req: AuthorizedRequest, res: Response, next: NextFunction): Promise<void> {
    res.json(await this.transactionService.getReferralIncome(req.user));
  }

  /**
   * Get transaction history
   */
  @httpGet(
    '/transactions',
    'AuthMiddleware'
  )
  async transactionHistory(req: AuthorizedRequest, res: Response, next: NextFunction): Promise<void> {
    res.json(await this.transactionService.getTransactionsOfUser(req.user));
  }

  @httpPost(
    '/invest/initiate',
    'AuthMiddleware',
    'InvestValidation'
  )
  async investInitiate(req: AuthorizedRequest, res: Response, next: NextFunction): Promise<void> {
    const account = this.web3Client.getAccountByMnemonicAndSalt(req.body.mnemonic, req.user.ethWallet.salt);
    if (account.address !== req.user.ethWallet.address) {
      throw new IncorrectMnemonic('Not correct mnemonic phrase');
    }

    const logger = this.logger.sub({ email: req.user.email }, '[investInitiate] ');

    if (!req.body.gasPrice) {
      req.body.gasPrice = await this.web3Client.getCurrentGasPrice();
    }
    const txInput = transformReqBodyToInvestInput(req.body, req.user);

    logger.debug('Check sufficient balance');

    if (!(await this.web3Client.sufficientBalance(txInput))) {
      throw new InsufficientEthBalance('Insufficient funds to perform this operation and pay tx fee');
    }

    if (req.user.referral) {
      const referral = await getConnection().mongoManager.findOne(Investor, {
        email: req.user.referral
      });

      logger.debug('Check referral from whitelist');

      const addressFromWhiteList = await this.web3Client.getReferralOf(req.user.ethWallet.address);
      if (addressFromWhiteList.toLowerCase() !== referral.ethWallet.address.toLowerCase()) {
        throw Error(`Error. Please try again in few minutes. Contact ${config.app.companyName} Team if you continue to receive this`);
      }
    }

    logger.debug('Check from whitelist');

    if (!(await this.web3Client.isAllowed(req.user.ethWallet.address))) {
      throw Error(`Error. Please try again in few minutes. Contact ${config.app.companyName} Team if you continue to receive this`);
    }

    logger.debug('Initiate verification');

    const verificationResult = await this.verificationClient.initiateVerification(
      req.user.defaultVerificationMethod,
      {
        consumer: req.user.email,
        issuer: config.app.companyName,
        template: {
          fromEmail: config.email.from.general,
          subject: `You Purchase Validation Code to Use at ${config.app.companyName}`,
<<<<<<< HEAD
          body: await this.emailTemplateService.getRenderedTemplate('12_initiate_buy_jcr_code', { name: `${req.user.firstName} ${req.user.lastName}` })
=======
          body: await this.emailTemplateService.getRenderedTemplate('init-buy-tokens', { name: req.user.name })
>>>>>>> 8cf89cdb
        },
        generateCode: {
          length: 6,
          symbolSet: ['DIGITS']
        },
        policy: {
          expiredOn: '01:00:00'
        },
        payload: {
          scope: INVEST_SCOPE,
          ethAmount: req.body.ethAmount.toString()
        }
      }
    );

    res.json({
      verification: verificationResult
    });
  }

  @httpPost(
    '/invest/verify',
    'AuthMiddleware',
    'InvestValidation',
    'VerificationRequiredValidation'
  )
  async investVerify(req: AuthorizedRequest, res: Response, next: NextFunction): Promise<void> {
    const account = this.web3Client.getAccountByMnemonicAndSalt(req.body.mnemonic, req.user.ethWallet.salt);
    if (account.address !== req.user.ethWallet.address) {
      throw new IncorrectMnemonic('Not correct mnemonic phrase');
    }

    const logger = this.logger.sub({ email: req.user.email }, '[investInitiate] ');

    if (req.user.referral) {
      const referral = await getConnection().mongoManager.findOne(Investor, {
        email: req.user.referral
      });

      logger.debug('Check referral from whitelist');

      const addressFromWhiteList = await this.web3Client.getReferralOf(req.user.ethWallet.address);
      if (addressFromWhiteList.toLowerCase() !== referral.ethWallet.address.toLowerCase()) {
        throw Error(`Error. Please try again in few minutes. Contact ${config.app.companyName} Team if you continue to receive this`);
      }
    }

    logger.debug('Check from whitelist');

    if (!(await this.web3Client.isAllowed(req.user.ethWallet.address))) {
      throw Error(`Error. Please try again in few minutes. Contact ${config.app.companyName} Team if you continue to receive this`);
    }

    const payload = {
      scope: INVEST_SCOPE,
      ethAmount: req.body.ethAmount.toString()
    };

    logger.debug('Validate verification');

    await this.verificationClient.checkVerificationPayloadAndCode(req.body.verification, req.user.email, payload);

    if (!req.body.gasPrice) {
      logger.debug('Get current gas price');

      req.body.gasPrice = await this.web3Client.getCurrentGasPrice();
    }
    const txInput = transformReqBodyToInvestInput(req.body, req.user);

    logger.debug('Send transaction', { tx: txInput });

    const transactionHash = await this.web3Client.sendTransactionByMnemonic(
      txInput,
      req.body.mnemonic,
      req.user.ethWallet.salt
    );

    res.json({
      transactionHash,
      status: TRANSACTION_STATUS_PENDING,
      type: TRANSACTION_TYPE_TOKEN_PURCHASE
    });
  }
}<|MERGE_RESOLUTION|>--- conflicted
+++ resolved
@@ -167,11 +167,7 @@
         template: {
           fromEmail: config.email.from.general,
           subject: `You Purchase Validation Code to Use at ${config.app.companyName}`,
-<<<<<<< HEAD
-          body: await this.emailTemplateService.getRenderedTemplate('12_initiate_buy_jcr_code', { name: `${req.user.firstName} ${req.user.lastName}` })
-=======
-          body: await this.emailTemplateService.getRenderedTemplate('init-buy-tokens', { name: req.user.name })
->>>>>>> 8cf89cdb
+          body: await this.emailTemplateService.getRenderedTemplate('init-buy-tokens', { name: `${req.user.firstName} ${req.user.lastName}` })
         },
         generateCode: {
           length: 6,
