--- conflicted
+++ resolved
@@ -45,13 +45,10 @@
   COINPAYMENTS_API_SECRET,
   COINPAYMENTS_API_CURRENCY1,
   COINPAYMENTS_API_MERCHANT_ID,
-<<<<<<< HEAD
   COINPAYMENTS_API_MERCHANT_SECRET
-=======
   COMPANY_NAME,
   EMAIL_FROM,
   EMAIL_REFERRAL
->>>>>>> 7747c000
 } = process.env;
 
 export default {
